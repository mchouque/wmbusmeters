--- conflicted
+++ resolved
@@ -805,57 +805,6 @@
           "0", // bps
           "c1"); // linkmodes
 
-<<<<<<< HEAD
-}
-
-void test_aes()
-{
-    vector<uchar> key;
-
-    hex2bin("0123456789abcdef0123456789abcdef", &key);
-    string poe =
-        "Once upon a midnight dreary, while I pondered, weak and weary,\n"
-        "Over many a quaint and curious volume of forgotten lore\n";
-
-    while (poe.length() % 16 != 0)
-    {
-        poe += ".";
-    }
-
-    uchar iv[16];
-    memset(iv, 0xaa, 16);
-
-    uchar in[poe.length()];
-    memcpy(in, &poe[0], poe.size());
-
-    debug("(aes) input: \"%s\"\n", poe.c_str());
-
-    uchar out[sizeof(in)];
-    AES_CBC_encrypt_buffer(out, in, sizeof(in), &key[0], iv);
-
-    vector<uchar> outv(out, out+sizeof(out));
-    string s = bin2hex(outv);
-    debug("(aes) encrypted: \"%s\"\n", s.c_str());
-
-    uchar back[sizeof(in)];
-    AES_CBC_decrypt_buffer(back, out, sizeof(in), &key[0], iv);
-
-    string b = string(back, back+sizeof(back));
-    debug("(aes) decrypted: \"%s\"\n", b.c_str());
-
-    if (poe != b)
-    {
-        printf("ERROR! aes with IV encrypt decrypt failed!\n");
-    }
-
-    AES_ECB_encrypt(in, &key[0], out, sizeof(in));
-    AES_ECB_decrypt(out, &key[0], back, sizeof(in));
-
-    if (memcmp(back, in, sizeof(in)))
-    {
-        printf("ERROR! aes encrypt decrypt (no iv) failed!\n");
-    }
-=======
     testm("apator162(offset=162)", true,
           "apator162", // driver
           "offset=162", // extras
@@ -863,5 +812,53 @@
           "0", // bps
           "c1,t1"); // linkmodes
 
->>>>>>> d006f2ef
+}
+
+void test_aes()
+{
+    vector<uchar> key;
+
+    hex2bin("0123456789abcdef0123456789abcdef", &key);
+    string poe =
+        "Once upon a midnight dreary, while I pondered, weak and weary,\n"
+        "Over many a quaint and curious volume of forgotten lore\n";
+
+    while (poe.length() % 16 != 0)
+    {
+        poe += ".";
+    }
+
+    uchar iv[16];
+    memset(iv, 0xaa, 16);
+
+    uchar in[poe.length()];
+    memcpy(in, &poe[0], poe.size());
+
+    debug("(aes) input: \"%s\"\n", poe.c_str());
+
+    uchar out[sizeof(in)];
+    AES_CBC_encrypt_buffer(out, in, sizeof(in), &key[0], iv);
+
+    vector<uchar> outv(out, out+sizeof(out));
+    string s = bin2hex(outv);
+    debug("(aes) encrypted: \"%s\"\n", s.c_str());
+
+    uchar back[sizeof(in)];
+    AES_CBC_decrypt_buffer(back, out, sizeof(in), &key[0], iv);
+
+    string b = string(back, back+sizeof(back));
+    debug("(aes) decrypted: \"%s\"\n", b.c_str());
+
+    if (poe != b)
+    {
+        printf("ERROR! aes with IV encrypt decrypt failed!\n");
+    }
+
+    AES_ECB_encrypt(in, &key[0], out, sizeof(in));
+    AES_ECB_decrypt(out, &key[0], back, sizeof(in));
+
+    if (memcmp(back, in, sizeof(in)))
+    {
+        printf("ERROR! aes encrypt decrypt (no iv) failed!\n");
+    }
 }