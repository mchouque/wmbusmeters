--- conflicted
+++ resolved
@@ -40,13 +40,8 @@
 
 };
 
-<<<<<<< HEAD
 MeterLansenDW::MeterLansenDW(MeterInfo &mi) :
-    MeterCommonImplementation(mi, MeterType::LANSENSM, MANUFACTURER_LAS)
-=======
-MeterLansenDW::MeterLansenDW(WMBus *bus, MeterInfo &mi) :
-    MeterCommonImplementation(bus, mi, MeterType::LANSENDW)
->>>>>>> c5d445b9
+    MeterCommonImplementation(mi, MeterType::LANSENDW)
 {
     setExpectedTPLSecurityMode(TPLSecurityMode::AES_CBC_IV);
 
