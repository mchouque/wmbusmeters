/*
 Copyright (C) 2019-2020 Fredrik Öhrström

 This program is free software: you can redistribute it and/or modify
 it under the terms of the GNU General Public License as published by
 the Free Software Foundation, either version 3 of the License, or
 (at your option) any later version.

 This program is distributed in the hope that it will be useful,
 but WITHOUT ANY WARRANTY; without even the implied warranty of
 MERCHANTABILITY or FITNESS FOR A PARTICULAR PURPOSE.  See the
 GNU General Public License for more details.

 You should have received a copy of the GNU General Public License
 along with this program.  If not, see <http://www.gnu.org/licenses/>.
*/

#include"dvparser.h"
#include"meters.h"
#include"meters_common_implementation.h"
#include"wmbus.h"
#include"wmbus_utils.h"
#include"util.h"

using namespace std;

struct MeterHydrodigit : public virtual WaterMeter, public virtual MeterCommonImplementation {
    MeterHydrodigit(MeterInfo &mi);

    // Total water counted through the meter
    double totalWaterConsumption(Unit u);
    bool  hasTotalWaterConsumption();

private:
    void processContent(Telegram *t);

    double total_water_consumption_m3_ {};
    string meter_datetime_;
};

unique_ptr<WaterMeter> createHydrodigit(MeterInfo &mi)
{
    return unique_ptr<WaterMeter>(new MeterHydrodigit(mi));
}

<<<<<<< HEAD
MeterHydrodigit::MeterHydrodigit(MeterInfo &mi) :
    MeterCommonImplementation(mi, MeterType::HYDRODIGIT, MANUFACTURER_BMT)
=======
MeterHydrodigit::MeterHydrodigit(WMBus *bus, MeterInfo &mi) :
    MeterCommonImplementation(bus, mi, MeterType::HYDRODIGIT)
>>>>>>> c5d445b9
{
    setExpectedTPLSecurityMode(TPLSecurityMode::AES_CBC_IV);

    addLinkMode(LinkMode::T1);

    addPrint("total", Quantity::Volume,
             [&](Unit u){ return totalWaterConsumption(u); },
             "The total water consumption recorded by this meter.",
             true, true);

    addPrint("meter_datetime", Quantity::Text,
             [&](){ return meter_datetime_; },
             "Meter timestamp for measurement.",
             true, true);
}

void MeterHydrodigit::processContent(Telegram *t)
{
    int offset;
    string key;

    if(findKey(MeasurementType::Unknown, ValueInformation::Volume, 0, 0, &key, &t->values)) {
        extractDVdouble(&t->values, key, &offset, &total_water_consumption_m3_);
        t->addMoreExplanation(offset, " total consumption (%f m3)", total_water_consumption_m3_);
    }

    if (findKey(MeasurementType::Unknown, ValueInformation::DateTime, 0, 0, &key, &t->values)) {
        struct tm datetime;
        extractDVdate(&t->values, key, &offset, &datetime);
        meter_datetime_ = strdatetime(&datetime);
        t->addMoreExplanation(offset, " meter_datetime (%s)", meter_datetime_.c_str());
    }

    vector<uchar> data;
    t->extractMfctData(&data);
}

double MeterHydrodigit::totalWaterConsumption(Unit u)
{
    assertQuantity(u, Quantity::Volume);
    return convert(total_water_consumption_m3_, Unit::M3, u);
}

bool MeterHydrodigit::hasTotalWaterConsumption()
{
    return true;
}<|MERGE_RESOLUTION|>--- conflicted
+++ resolved
@@ -43,13 +43,8 @@
     return unique_ptr<WaterMeter>(new MeterHydrodigit(mi));
 }
 
-<<<<<<< HEAD
 MeterHydrodigit::MeterHydrodigit(MeterInfo &mi) :
-    MeterCommonImplementation(mi, MeterType::HYDRODIGIT, MANUFACTURER_BMT)
-=======
-MeterHydrodigit::MeterHydrodigit(WMBus *bus, MeterInfo &mi) :
-    MeterCommonImplementation(bus, mi, MeterType::HYDRODIGIT)
->>>>>>> c5d445b9
+    MeterCommonImplementation(mi, MeterType::HYDRODIGIT)
 {
     setExpectedTPLSecurityMode(TPLSecurityMode::AES_CBC_IV);
 
